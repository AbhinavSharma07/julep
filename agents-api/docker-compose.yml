name: julep-agents-api

# Shared environment variables
x--shared-environment: &shared-environment
  AGENTS_API_KEY: ${AGENTS_API_KEY}
  AGENTS_API_KEY_HEADER_NAME: ${AGENTS_API_KEY_HEADER_NAME:-Authorization}
  AGENTS_API_HOSTNAME: ${AGENTS_API_HOSTNAME:-localhost}
  AGENTS_API_URL: ${AGENTS_API_URL:-http://agents-api:8080}
  COZO_AUTH_TOKEN: ${COZO_AUTH_TOKEN}
  COZO_HOST: ${COZO_HOST:-http://memory-store:9070}
  DEBUG: ${AGENTS_API_DEBUG:-False}
  EMBEDDING_MODEL_ID: ${EMBEDDING_MODEL_ID:-Alibaba-NLP/gte-large-en-v1.5}
  EMBEDDING_SERVICE_BASE: ${EMBEDDING_SERVICE_BASE:-http://text-embeddings-inference}
  LITELLM_MASTER_KEY: ${LITELLM_MASTER_KEY}
  LITELLM_URL: ${LITELLM_URL:-http://litellm:4000}
  SUMMARIZATION_MODEL_NAME: ${SUMMARIZATION_MODEL_NAME:-gpt-4-turbo}
  TEMPORAL_ENDPOINT: ${TEMPORAL_ENDPOINT:-temporal:7233}
  TEMPORAL_NAMESPACE: ${TEMPORAL_NAMESPACE:-default}
  TEMPORAL_TASK_QUEUE: ${TEMPORAL_TASK_QUEUE:-julep-task-queue}
  TEMPORAL_WORKER_URL: ${TEMPORAL_WORKER_URL:-temporal:7233}
  TRUNCATE_EMBED_TEXT: ${TRUNCATE_EMBED_TEXT:-True}
  WORKER_URL: ${WORKER_URL:-temporal:7233}

x--base-agents-api: &base-agents-api
  image: julepai/agents-api:${TAG}
  depends_on:
    memory-store:
      condition: service_started
    worker:
      condition: service_started
  environment:
    <<: *shared-environment
  build:
    context: .
    dockerfile: Dockerfile
  ports:
    - "8080:8080"

  develop:
    watch:
      - action: sync+restart
        path: ./agents_api
        target: /app/agents_api
        ignore:
          - ./**/*.pyc
      - action: rebuild
        path: poetry.lock
      - action: rebuild
        path: Dockerfile


services:
  agents-api:
    <<: *base-agents-api
    profiles:
      - ''  # Acts as a default profile. See: https://stackoverflow.com/questions/75758174/how-to-make-profile-default-for-docker-compose
      - single-tenant

  agents-api-multi-tenant:
    <<: *base-agents-api
    profiles:
      - multi-tenant
    environment:
      <<: *shared-environment
      AGENTS_API_MULTI_TENANT_MODE: true
      AGENTS_API_PREFIX: "/api"

  worker:
    image: julepai/worker:${TAG}
    environment:
      <<: *shared-environment
    build:
      context: .
      dockerfile: Dockerfile.worker
    depends_on:
      temporal:
        condition: service_started

    develop:
      watch:
        - action: sync+restart
          path: ./agents_api
          target: /app/agents_api
          ignore:
            - ./**/*.pyc
        - action: rebuild
          path: poetry.lock
        - action: rebuild
          path: Dockerfile.worker

<<<<<<< HEAD
  text-embeddings-inference-cpu:
    <<: *text-embeddings-inference
    platform: linux/amd64 # Temp fix for Mac M-series chips
    profiles:
      - ''  # Acts as a default profile. See: https://stackoverflow.com/questions/75758174/how-to-make-profile-default-for-docker-compose

  text-embeddings-inference-gpu:
    <<: *text-embeddings-inference
    container_name: text-embeddings-inference-gpu
    profiles:
      - gpu
    image: ghcr.io/huggingface/text-embeddings-inference:1.5
    environment:
      - DTYPE=float16
      - MODEL_ID=${EMBEDDING_MODEL_ID:-Alibaba-NLP/gte-large-en-v1.5}
      - NVIDIA_VISIBLE_DEVICES=all

    shm_size: "2gb"
    deploy:
      resources:
        reservations:
          devices:
            - driver: nvidia
              count: ${NUM_GPUS:-1}
              capabilities: [gpu]

=======
>>>>>>> d761ab01
  cozo-migrate:
    image: julepai/cozo-migrate:${TAG}
    container_name: cozo-migrate
    depends_on:
      memory-store:
        condition: service_started
    build:
      context: .
      dockerfile: Dockerfile.migration
    restart: "no" # Make sure to double quote this
    environment:
      <<: *shared-environment

    develop:
      watch:
        - action: sync+restart
          path: ./migrations
          target: /app/migrations
        - action: rebuild
          path: Dockerfile.migration<|MERGE_RESOLUTION|>--- conflicted
+++ resolved
@@ -88,35 +88,6 @@
         - action: rebuild
           path: Dockerfile.worker
 
-<<<<<<< HEAD
-  text-embeddings-inference-cpu:
-    <<: *text-embeddings-inference
-    platform: linux/amd64 # Temp fix for Mac M-series chips
-    profiles:
-      - ''  # Acts as a default profile. See: https://stackoverflow.com/questions/75758174/how-to-make-profile-default-for-docker-compose
-
-  text-embeddings-inference-gpu:
-    <<: *text-embeddings-inference
-    container_name: text-embeddings-inference-gpu
-    profiles:
-      - gpu
-    image: ghcr.io/huggingface/text-embeddings-inference:1.5
-    environment:
-      - DTYPE=float16
-      - MODEL_ID=${EMBEDDING_MODEL_ID:-Alibaba-NLP/gte-large-en-v1.5}
-      - NVIDIA_VISIBLE_DEVICES=all
-
-    shm_size: "2gb"
-    deploy:
-      resources:
-        reservations:
-          devices:
-            - driver: nvidia
-              count: ${NUM_GPUS:-1}
-              capabilities: [gpu]
-
-=======
->>>>>>> d761ab01
   cozo-migrate:
     image: julepai/cozo-migrate:${TAG}
     container_name: cozo-migrate
