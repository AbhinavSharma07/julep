import json
import xxhash
from functools import reduce
from json import JSONDecodeError
from typing import Callable
from uuid import uuid4
from functools import partial

from dataclasses import dataclass
from openai.types.chat.chat_completion import ChatCompletion
from pydantic import UUID4

import litellm
from litellm import acompletion

from ...autogen.openapi_model import InputChatMLMessage, Tool, DocIds
from ...clients.embed import embed
from ...clients.temporal import run_summarization_task
from ...clients.temporal import run_truncation_task
from ...clients.worker.types import ChatML
from ...common.exceptions.sessions import SessionNotFoundError
from ...common.protocol.entries import Entry
from ...common.protocol.sessions import SessionData
from ...common.utils.template import render_template
from ...common.utils.json import CustomJSONEncoder
from ...common.utils.messages import stringify_content
from ...env import (
    embedding_service_url,
    embedding_model_id,
)
from ...model_registry import (
<<<<<<< HEAD
    JULEP_MODELS,
    OLLAMA_MODELS,
    get_extra_settings,
=======
    LOCAL_MODELS,
    LOCAL_MODELS_WITH_TOOL_CALLS,
>>>>>>> 1aacc650
    load_context,
    validate_and_extract_tool_calls,
)
from ...models.entry.add_entries import add_entries_query
from ...models.entry.proc_mem_context import proc_mem_context_query
from ...models.session.session_data import get_session_data
from ...models.session.get_cached_response import get_cached_response
from ...models.session.set_cached_response import set_cached_response
from ...exceptions import PromptTooBigError

from .exceptions import InputTooBigError
from .protocol import Settings
from ...env import model_inference_url, model_api_key

THOUGHTS_STRIP_LEN = 2
MESSAGES_STRIP_LEN = 4


tool_query_instruction = (
    "Transform this user request for fetching helpful tool descriptions: "
)
instruction_query_instruction = (
    "Embed this text chunk for finding useful historical chunks: "
)
doc_query_instruction = (
    "Encode this query and context for searching relevant passages: "
)


def cache(f):
    async def wrapper(init_context: list[ChatML], settings: Settings) -> ChatCompletion:
        key = xxhash.xxh64(
            json.dumps(
                {
                    "init_context": [c.model_dump() for c in init_context],
                    "settings": settings.model_dump(),
                },
                cls=CustomJSONEncoder,
                default_empty_value="",
            )
        ).hexdigest()
        result = get_cached_response(key=key)
        if not result.size:
            resp = await f(init_context, settings)
            set_cached_response(key=key, value=resp.model_dump())
            return resp
        choices = result.iloc[0].to_dict()["value"]
        return ChatCompletion(**choices)

    return wrapper


# FIXME: Refactor llm_generate and cache for use inside tasks as well
# - these should probably be moved to a separate module
@cache
async def llm_generate(
    init_context: list[ChatML], settings: Settings
) -> ChatCompletion:
    init_context = load_context(init_context, settings.model)
    tools = None
    api_base = None
    api_key = None
    model = settings.model
    if model in JULEP_MODELS:
        api_base = model_inference_url
        api_key = model_api_key
        model = f"openai/{model}"
    if model in OLLAMA_MODELS:
        model = f"ollama/{model}"

    if settings.tools:
        tools = [(tool.model_dump(exclude="id")) for tool in settings.tools]

    extra_body = get_extra_settings(settings)

    litellm.drop_params = True
    litellm.add_function_to_prompt = True

    res = await acompletion(
        model=model,
        messages=init_context,
        max_tokens=settings.max_tokens,
        stop=settings.stop,
        temperature=settings.temperature,
        frequency_penalty=settings.frequency_penalty,
        top_p=settings.top_p,
        presence_penalty=settings.presence_penalty,
        stream=settings.stream,
        tools=tools,
        response_format=settings.response_format,
        api_base=api_base,
        api_key=api_key,
        **extra_body,
    )

    return res


@dataclass
class BaseSession:
    session_id: UUID4
    developer_id: UUID4

    def _remove_messages(
        self,
        messages: list[Entry],
        start_idx: int | None,
        end_idx: int | None,
        token_count: int,
        summarization_tokens_threshold: int,
        predicate: Callable[[Entry], bool],
    ) -> tuple[list[Entry], int]:
        if len(messages) < abs((end_idx or len(messages)) - (start_idx or 0)):
            return messages, token_count

        result: list[Entry] = messages[: start_idx or 0]
        skip_check = False
        for m in messages[start_idx:end_idx]:
            if predicate(m) and not skip_check:
                token_count -= m.token_count
                if token_count <= summarization_tokens_threshold:
                    skip_check = True

                continue

            result.append(m)

        if end_idx is not None:
            result += messages[end_idx:]

        return result, token_count

    def _truncate_context(
        self, messages: list[Entry], summarization_tokens_threshold: int | None
    ) -> list[Entry]:
        def rm_thoughts(m):
            return m.role == "system" and m.name == "thought"

        def rm_user_assistant(m):
            return m.role in ("user", "assistant")

        if summarization_tokens_threshold is None:
            return messages

        token_count = reduce(lambda c, e: (e.token_count or 0) + c, messages, 0)

        if token_count <= summarization_tokens_threshold:
            return messages

        for start_idx, end_idx, cond in [
            (THOUGHTS_STRIP_LEN, -THOUGHTS_STRIP_LEN, rm_thoughts),
            (None, None, rm_thoughts),
            (MESSAGES_STRIP_LEN, -MESSAGES_STRIP_LEN, rm_user_assistant),
        ]:
            messages, token_count = self._remove_messages(
                messages,
                start_idx,
                end_idx,
                token_count,
                summarization_tokens_threshold,
                cond,
            )

            if token_count <= summarization_tokens_threshold and messages:
                return messages

        # TODO:
        # Compress info sections using LLM Lingua
        #   - If more space is still needed, remove info sections iteratively

        raise InputTooBigError(token_count, summarization_tokens_threshold)

    async def run(
        self, new_input, settings: Settings
    ) -> tuple[ChatCompletion, Entry, Callable | None, DocIds]:
        # TODO: implement locking at some point

        # Get session data
        session_data = get_session_data(self.developer_id, self.session_id)
        if session_data is None:
            raise SessionNotFoundError(self.developer_id, self.session_id)

        # Assemble context
        init_context, final_settings, doc_ids = await self.forward(
            session_data, new_input, settings
        )

        # Generate response
        response = await self.generate(
            self._truncate_context(init_context, final_settings.token_budget),
            final_settings,
        )

        # Save response to session
        # if final_settings.get("remember"):
        #     await self.add_to_session(new_input, response)

        # FIXME: Implement support for multiple choices, will need a revisit to the schema
        message = response.choices[0].message
        role = message.role
        content = message.content

        # FIXME: Implement support for multiple tool calls

        # Unpack tool calls if present
        # TODO: implement changes in the openapi spec
        # Currently our function_call does the same job as openai's function role
        # Need to add a new role for openai's paradigm of shoving function selected into assistant's context
        # Ref: https://github.com/openai/openai-cookbook/blob/main/examples/How_to_call_functions_with_chat_models.ipynb
        if not message.content and message.tool_calls:
            role = "function_call"
            content = message.tool_calls[0].function.model_dump_json()

        elif not message.content:
            raise ValueError("No content in response")

        total_tokens = response.usage.total_tokens
        completion_tokens = response.usage.completion_tokens
        new_entry = Entry(
            session_id=self.session_id,
            role=role,
            name=None if session_data is None else session_data.agent_name,
            content=content,
            token_count=completion_tokens,
        )

        # Return response and the backward pass as a background task (dont await here)
        backward_pass = await self.backward(
            new_input, total_tokens, new_entry, final_settings
        )

        return response, new_entry, backward_pass, doc_ids

    async def forward(
        self,
        session_data: SessionData | None,
        new_input: list[Entry],
        settings: Settings,
    ) -> tuple[list[ChatML], Settings, DocIds]:
        if session_data is not None:
            settings.token_budget = session_data.token_budget
            settings.context_overflow = session_data.context_overflow

        stringified_input = []
        for msg in new_input:
            stringified_input.append(
                (
                    msg.role,
                    msg.name,
                    stringify_content(msg.content),
                )
            )

        # role, name, content, token_count, created_at
        string_to_embed = "\n".join(
            [
                f"{name or role}: {content}"
                for (role, name, content) in stringified_input
                if content
            ]
        )

        # FIXME: bge-m3 does not require instructions
        (
            tool_query_embedding,
            doc_query_embedding,
        ) = await embed(
            [
                instruction + string_to_embed
                for instruction in [
                    tool_query_instruction,
                    doc_query_instruction,
                ]
            ],
            join_inputs=False,
            embedding_service_url=embedding_service_url,
            embedding_model_name=embedding_model_id,
        )

        entries: list[Entry] = []
        instructions = "Instructions:\n\n"
        first_instruction_idx = -1
        first_instruction_created_at = 0
        tools = []
        doc_ids = DocIds(agent_doc_ids=[], user_doc_ids=[])

        for idx, row in proc_mem_context_query(
            session_id=self.session_id,
            tool_query_embedding=tool_query_embedding,
            doc_query_embedding=doc_query_embedding,
        ).iterrows():
            agent_doc_id = row.get("agent_doc_id")
            user_doc_id = row.get("user_doc_id")

            if agent_doc_id is not None:
                doc_ids.agent_doc_ids.append(agent_doc_id)

            if user_doc_id is not None:
                doc_ids.user_doc_ids.append(user_doc_id)

            # If a `functions` message is encountered, extract into tools list
            if row["name"] == "functions":
                # FIXME: This might also break if {role: system, name: functions, content} but content not valid json object
                try:
                    # FIXME: This is a hack for now, need to fix to support multiple function calls
                    assert (
                        len(row["content"]) == 1
                    ), "Only one function can be called at a time"
                    content = row["content"][0]["text"]
                    saved_function = json.loads(content)
                except JSONDecodeError as e:
                    # FIXME: raise a proper error that can be caught by the router
                    raise ValueError(str(e))

                tool = Tool(type="function", function=saved_function, id=str(uuid4()))
                tools.append(tool)

                continue

            # If `instruction` encoountered, extract and compile together (because of a quirk in how cozo queries work)
            if row["name"] == "instruction":
                if first_instruction_idx < 0:
                    first_instruction_idx = idx
                    first_instruction_created_at = row["created_at"]

                instructions += f"{row['content'][0]['text']}" + "\n\n"

                continue

            # Else add to entries as is
            entries.append(
                Entry(
                    role=row["role"],
                    name=row["name"],
                    content=row["content"],
                    session_id=self.session_id,
                    created_at=row["created_at"],
                )
            )

        # If any instructions were found, add them as info block
        if first_instruction_idx >= 0:
            entries.insert(
                first_instruction_idx,
                Entry(
                    role="system",
                    name="information",
                    content=instructions,
                    session_id=self.session_id,
                    created_at=first_instruction_created_at,
                ),
            )

        messages = [
            ChatML(
                role=e.role.value if hasattr(e.role, "value") else e.role,
                name=e.name,
                content=e.content,
            )
            for e in entries + new_input
            if e.content
        ]

        # Simplify messages if possible
        for message in messages:
            if (
                isinstance(message.content, list)
                and len(message.content) == 1
                and message.content[0].type == "text"
            ):
                message.content = message.content[0].text
                # Add tools to settings
        if tools:
            settings.tools = settings.tools or []
            settings.tools.extend(tools)
        # If render_templates=True, render the templates
        if session_data is not None and session_data.render_templates:

            template_data = {
                "session": {
                    "id": session_data.session_id,
                    "situation": session_data.situation,
                    "metadata": session_data.metadata,
                },
                "user": {
                    "id": session_data.user_id,
                    "name": session_data.user_name,
                    "about": session_data.user_about,
                    "metadata": session_data.user_metadata,
                },
                "agent": {
                    "id": session_data.agent_id,
                    "name": session_data.agent_name,
                    "about": session_data.agent_about,
                    "metadata": session_data.agent_metadata,
                    "tools": settings.tools,
                },
            }

            for i, msg in enumerate(messages):
                # Only render templates for system/assistant messages
                if msg.role not in ["system", "assistant"]:
                    continue

                messages[i].content = await render_template(msg.content, template_data)

        # FIXME: This sometimes returns "The model `` does not exist."
        if session_data is not None:
            settings.model = session_data.model

        return messages, settings, doc_ids

    async def generate(
        self, init_context: list[ChatML], settings: Settings
    ) -> ChatCompletion:
<<<<<<< HEAD
        return await llm_generate(init_context, settings)
=======
        init_context = load_context(init_context, settings.model)
        tools = None
        api_base = None
        api_key = None
        model = settings.model
        if model in LOCAL_MODELS:
            api_base = model_inference_url
            api_key = model_api_key
            model = f"openai/{model}"

        if settings.tools:
            tools = [(tool.model_dump(exclude="id")) for tool in settings.tools]

        litellm.drop_params = True
        litellm.add_function_to_prompt = True
        res = await acompletion(
            model=model,
            messages=init_context,
            max_tokens=settings.max_tokens,
            stop=settings.stop,
            temperature=settings.temperature,
            frequency_penalty=settings.frequency_penalty,
            top_p=settings.top_p,
            presence_penalty=settings.presence_penalty,
            stream=settings.stream,
            tools=tools,
            response_format=settings.response_format,
            api_base=api_base,
            api_key=api_key,
        )
        if model in LOCAL_MODELS_WITH_TOOL_CALLS:
            validation, tool_call, error_msg = validate_and_extract_tool_calls(
                res.choices[0].message.content
            )
            if validation:
                res.choices[0].message.role = (
                    "function_call" if tool_call else "assistant"
                )
                res.choices[0].finish_reason = "tool_calls"
                res.choices[0].message.tool_calls = tool_call
                res.choices[0].message.content = json.dumps(tool_call)
        return res
>>>>>>> 1aacc650

    async def backward(
        self,
        new_input: list[InputChatMLMessage],
        total_tokens: int,
        new_entry: Entry,
        final_settings: Settings,
    ) -> Callable | None:
        if not final_settings.remember:
            return

        entries: list[Entry] = []
        for m in new_input:
            entries.append(
                Entry(
                    session_id=self.session_id,
                    role=m.role,
                    content=m.content,
                    name=m.name,
                )
            )

        entries.append(new_entry)
        bg_task = None

        if (
            final_settings.token_budget is not None
            and total_tokens >= final_settings.token_budget
        ):
            if final_settings.context_overflow == "truncate":
                bg_task = partial(run_truncation_task, final_settings.token_budget)
            elif final_settings.context_overflow == "adaptive":
                bg_task = run_summarization_task
            else:
                raise PromptTooBigError(total_tokens, final_settings.token_budget)

        add_entries_query(entries)

        return bg_task


class PlainCompletionSession(BaseSession):
    pass


class RecursiveSummarizationSession(PlainCompletionSession):
    pass<|MERGE_RESOLUTION|>--- conflicted
+++ resolved
@@ -29,17 +29,14 @@
     embedding_model_id,
 )
 from ...model_registry import (
-<<<<<<< HEAD
-    JULEP_MODELS,
     OLLAMA_MODELS,
     get_extra_settings,
-=======
     LOCAL_MODELS,
     LOCAL_MODELS_WITH_TOOL_CALLS,
->>>>>>> 1aacc650
     load_context,
     validate_and_extract_tool_calls,
 )
+
 from ...models.entry.add_entries import add_entries_query
 from ...models.entry.proc_mem_context import proc_mem_context_query
 from ...models.session.session_data import get_session_data
@@ -100,7 +97,7 @@
     api_base = None
     api_key = None
     model = settings.model
-    if model in JULEP_MODELS:
+    if model in [*LOCAL_MODELS.keys(), *LOCAL_MODELS_WITH_TOOL_CALLS.keys()]:
         api_base = model_inference_url
         api_key = model_api_key
         model = f"openai/{model}"
@@ -452,9 +449,8 @@
     async def generate(
         self, init_context: list[ChatML], settings: Settings
     ) -> ChatCompletion:
-<<<<<<< HEAD
-        return await llm_generate(init_context, settings)
-=======
+        # return await llm_generate(init_context, settings)
+
         init_context = load_context(init_context, settings.model)
         tools = None
         api_base = None
@@ -497,7 +493,6 @@
                 res.choices[0].message.tool_calls = tool_call
                 res.choices[0].message.content = json.dumps(tool_call)
         return res
->>>>>>> 1aacc650
 
     async def backward(
         self,
